--- conflicted
+++ resolved
@@ -348,15 +348,9 @@
 
     def expand_node(
         self,
-<<<<<<< HEAD
-        expansion: Expansion,
-        bottlenecks: dict,
-        activities: dict,
-=======
         expansion,
         bottlenecks: dict[str, torch.Tensor] | str,
         activities: dict[str, torch.Tensor] | str,
->>>>>>> e0883d5f
         verbose: bool = True,
     ) -> list:
         """Increase block dimension by expanding node with more neurons
