from warnings import warn

import torch

from gromo.modules.growing_module import GrowingModule, MergeGrowingModule
from gromo.utils.tensor_statistic import TensorStatistic
from gromo.utils.utils import global_device


# Constants for gradient computation
GRADIENT_COMPUTATION_EPSILON = 1e-5  # Small perturbation for gradient computation


class LinearMergeGrowingModule(MergeGrowingModule):
    def __init__(
        self,
        post_merge_function: torch.nn.Module = torch.nn.Identity(),
        previous_modules=None,
        next_modules=None,
        allow_growing: bool = False,
        in_features: int = None,
        device: torch.device | None = None,
        name: str = None,
    ) -> None:
        device = device if device is not None else global_device()
        self.use_bias = True
        self.total_in_features: int = -1
        self.in_features = in_features
        self.out_features = in_features
        # TODO: check if we can automatically get the input shape
        super(LinearMergeGrowingModule, self).__init__(
            post_merge_function=post_merge_function,
            previous_modules=previous_modules,
            next_modules=next_modules,
            allow_growing=allow_growing,
            tensor_s_shape=(
                in_features + self.use_bias,
                in_features + self.use_bias,
            ),  # FIXME: +1 for the bias
            device=device,
            name=name,
        )

    def set_next_modules(
        self, next_modules: list["MergeGrowingModule | GrowingModule"]
    ) -> None:
        """
        Set the next modules of the current module.

        Parameters
        ----------
        next_modules
            list of next modules
        """
        if self.tensor_s is not None and self.tensor_s.samples > 0:
            warn(
                f"You are setting the next modules of {self.name} with a non-empty tensor S."
            )
        self.next_modules = next_modules if next_modules else []
        # self.use_bias = any(module.use_bias for module in self.next_modules)
        assert all(
            modules.in_features == self.out_features for modules in self.next_modules
        ), f"The output features must match the input features of the next modules."

    def set_previous_modules(
        self, previous_modules: list["MergeGrowingModule | GrowingModule"]
    ) -> None:
        """
        Set the previous modules of the current module.

        Parameters
        ----------
        previous_modules
            list of previous modules
        """
        if self.previous_tensor_s is not None and self.previous_tensor_s.samples > 0:
            warn(
                f"You are setting the previous modules of {self.name} with a non-empty previous tensor S."
            )
        if self.previous_tensor_m is not None and self.previous_tensor_m.samples > 0:
            warn(
                f"You are setting the previous modules of {self.name} with a non-empty previous tensor M."
            )

        self.previous_modules = previous_modules if previous_modules else []
        self.total_in_features = 0
        for module in self.previous_modules:
            if not isinstance(module, (LinearGrowingModule, LinearMergeGrowingModule)):
                raise TypeError("The previous modules must be LinearGrowingModule.")
            if module.out_features != self.in_features:
                raise ValueError(
                    "The input features must match the output features of the previous modules."
                )
            self.total_in_features += module.in_features
            self.total_in_features += module.use_bias
        if self.total_in_features > 0:
            self.previous_tensor_s = TensorStatistic(
                (
                    self.total_in_features,
                    self.total_in_features,
                ),
                device=self.device,
                name=f"S[-1]({self.name})",
                update_function=self.compute_previous_s_update,
            )
        else:
            self.previous_tensor_s = None

        if self.total_in_features > 0:
            self.previous_tensor_m = TensorStatistic(
                (self.total_in_features, self.in_features),
                device=self.device,
                name=f"M[-1]({self.name})",
                update_function=self.compute_previous_m_update,
            )
        else:
            self.previous_tensor_m = None

    def construct_full_activity(self):
        """
        Construct the full activity tensor B from the input of all previous modules.
        B = (B_1, B_2, ..., B_k) in (n, C1 + C2 + ... + Ck) with Ck the number
        of features of the k-th module.
        With B_i = (X_i, 1) in (n, C_i' + 1) if the bias is used.

        Returns
        -------
        torch.Tensor
            full activity tensor
        """
        # TODO: optimize the construction of the full activity tensor
        # the merge module should directly store the full activity tensor
        # and not access it in the previous modules
        assert self.previous_modules, f"No previous modules for {self.name}."
        full_activity = torch.ones(
            (self.previous_modules[0].input.shape[0], self.total_in_features),
            device=self.device,
        )
        current_index = 0
        for (
            module
        ) in self.previous_modules:  # FIXME: what if a previous module is a merge
            if module.use_bias:
                full_activity[:, current_index : current_index + module.in_features] = (
                    module.input
                )
                # full_activity[:, current_index + module.in_features] = 1
                current_index += module.in_features + 1
            else:
                full_activity[:, current_index : current_index + module.in_features] = (
                    module.input
                )
                current_index += module.in_features
        return full_activity

    def compute_previous_s_update(self) -> tuple[torch.Tensor, int]:
        """
        Compute the update of the tensor S for the input of all previous modules.
        B: full activity tensor
        S = B^T B

        Returns
        -------
        torch.Tensor
            update of the tensor S
        int
            number of samples used to compute the update
        """
        full_activity = self.construct_full_activity()
        return (
            torch.einsum("ij,ik->jk", full_activity, full_activity),
            full_activity.shape[0],
        )

    def compute_previous_m_update(self) -> tuple[torch.Tensor, int]:
        """
        Compute the update of the tensor M for the input of all previous modules.
        B: full activity tensor
        M = dLoss/dA^T B

        Returns
        -------
        torch.Tensor
            update of the tensor M
        int
            number of samples used to compute the update
        """
        # assert self.input.grad is not None, f"No gradient for input for {self.name}."
        # assert self.pre_activity.grad is not None, f"No gradient for pre_activity for {self.name}."
        full_activity = self.construct_full_activity()
        return (
            torch.einsum("ij,ik->jk", full_activity, self.pre_activity.grad),
            self.input.shape[0],
        )

    def compute_s_update(self):
        """
        Compute the update of the tensor S.
        With the input tensor X, the update is U^{j k} = X^{i j} X^{i k}.

        Returns
        -------
        torch.Tensor
            update of the tensor S
        """
        assert (
            self.store_activity
        ), f"The input must be stored to compute the update of S. (error in {self.name})"
        assert (
            self.activity is not None
        ), f"The input must be stored to compute the update of S. (error in {self.name})"
        if self.use_bias:
            # TODO: optimize this : either store directly the extended input or
            #  do manually the computation B^T B = (X^T X & mean(X)^T\\ mean(X) n)
            input_extended = torch.cat(
                (
                    self.activity,
                    torch.ones(self.activity.shape[0], 1, device=self.device),
                ),
                dim=1,
            )
            return (
                torch.einsum("ij,ik->jk", input_extended, input_extended),
                self.activity.shape[0],
            )
        else:
            return (
                torch.einsum("ij,ik->jk", self.activity, self.activity),
                self.activity.shape[0],
            )

    def compute_optimal_delta(
        self,
        update: bool = True,
        return_deltas: bool = False,
        force_pseudo_inverse: bool = False,
    ) -> list[tuple[torch.Tensor, torch.Tensor]] | None:
        """
        Compute the optimal delta for each previous layer using current S and M tensors.

        dW* = M S[-1]^-1 (if needed we use the pseudo-inverse)

        Compute dW* (and dBias* if needed) and update the optimal_delta_layer attribute.

        Parameters
        ----------
        update: bool
            if True update the optimal delta layer attribute
        return_deltas: bool
            if True return the deltas
        force_pseudo_inverse: bool
            if True, use the pseudo-inverse to compute the optimal delta even if the
            matrix is invertible

        Returns
        -------
        list[tuple[torch.Tensor, torch.Tensor]] | None
            optimal delta for the weights and the biases if needed
        """
        assert (
            self.previous_tensor_m is not None
        ), f"No previous tensor M for {self.name}."
        tensor_s = self.previous_tensor_s()
        previous_tensor_m = self.previous_tensor_m()
        assert tensor_s.shape[0] == self.total_in_features, (
            f"The inverse of S should have the same number of features as the input "
            f"of all previous modules."
        )
        assert self.previous_tensor_m().shape[0] == self.total_in_features, (
            f"The tensor M should have the same number of features as the input of "
            f"all previous modules."
        )
        assert (
            self.previous_tensor_m().shape[1] == self.in_features
        ), f"The tensor M should have the same number of output features as the layer."
        if not force_pseudo_inverse:
            try:
                delta = torch.linalg.solve(tensor_s, previous_tensor_m).t()
            except torch.linalg.LinAlgError:
                force_pseudo_inverse = True
                # delta = torch.linalg.lstsq(tensor_s, previous_tensor_m).solution.t()
                # do not use lstsq because it does not work with the GPU
                warn(
                    f"Using the pseudo-inverse for the computation of the optimal delta "
                    f"for {self.name}."
                )
        if force_pseudo_inverse:
            delta = (torch.linalg.pinv(tensor_s) @ previous_tensor_m).t()

        deltas = []
        current_index = 0
        for module in self.previous_modules:
            if module.use_bias:
                delta_w = delta[:, current_index : current_index + module.in_features]
                delta_b = delta[:, current_index + module.in_features]
                if update:
                    module.optimal_delta_layer = torch.nn.Linear(
                        module.in_features, module.out_features, bias=True
                    )
                    module.optimal_delta_layer.weight = torch.nn.Parameter(delta_w)
                    module.optimal_delta_layer.bias = torch.nn.Parameter(delta_b)
                if return_deltas:
                    deltas.append((delta_w, delta_b))

                current_index += module.in_features + 1
            else:
                delta_w = delta[:, current_index : current_index + module.in_features]
                if update:
                    module.optimal_delta_layer = torch.nn.Linear(
                        module.in_features, module.out_features, bias=False
                    )
                    module.optimal_delta_layer.weight = torch.nn.Parameter(delta_w)
                if return_deltas:
                    deltas.append((delta_w, None))
                current_index += module.in_features
        if return_deltas:
            return deltas


class LinearGrowingModule(GrowingModule):
    def __init__(
        self,
        in_features: int,
        out_features: int,
        use_bias: bool = True,
        post_layer_function: torch.nn.Module = torch.nn.Identity(),
        previous_module: GrowingModule | MergeGrowingModule | None = None,
        next_module: GrowingModule | MergeGrowingModule | None = None,
        allow_growing: bool = False,
        device: torch.device | None = None,
        name: str | None = None,
    ) -> None:
        device = device if device is not None else global_device()
        super(LinearGrowingModule, self).__init__(
            layer=torch.nn.Linear(
                in_features, out_features, bias=use_bias, device=device
            ),
            post_layer_function=post_layer_function,
            previous_module=previous_module,
            next_module=next_module,
            allow_growing=allow_growing,
            tensor_s_shape=(in_features + use_bias, in_features + use_bias),
            tensor_m_shape=(in_features + use_bias, out_features),
            device=device,
            name=name,
            s_growth_is_needed=False,
        )
        self.use_bias = use_bias
        self.in_features = in_features
        self.out_features = out_features

    # Information functions
    @property
    def activation_gradient(self) -> torch.Tensor:
        """
        Return the derivative of the activation function before this layer at 0+.

        Returns
        -------
        torch.Tensor
            derivative of the activation function before this layer at 0+
        """
        if isinstance(self.previous_module, GrowingModule):
            return torch.func.grad(self.previous_module.post_layer_function)(
                torch.tensor(GRADIENT_COMPUTATION_EPSILON, device=self.device)
            )
        elif isinstance(self.previous_module, MergeGrowingModule):
            return torch.func.grad(self.previous_module.post_merge_function)(
                torch.tensor(GRADIENT_COMPUTATION_EPSILON, device=self.device)
            )
        else:
            raise NotImplementedError(
                f"The computation of the activation gradient is not implemented yet "
                f"for {type(self.previous_module)} as previous module."
            )

    @property
    def input_extended(self) -> torch.Tensor:
        """
        Return the input extended with a column of ones if the bias is used.

        Returns
        -------
        torch.Tensor
            input extended
        """
        if self.use_bias:
            # TODO (optimize this): we could directly store the extended input
            return torch.cat(
                (self.input, torch.ones(*self.input.shape[:-1], 1, device=self.device)),
                dim=-1,
            )
        else:
            return self.input

    def number_of_parameters(self) -> int:
        """
        Return the number of parameters of the layer.

        Returns
        -------
        int
            number of parameters
        """
        return (
            self.layer.in_features * self.layer.out_features
            + self.layer.out_features * self.use_bias
        )

    def __str__(self, verbose: int = 0) -> str:
        if verbose == 0:
            return (
                f"LinearGrowingModule({self.name if self.name else ' '})"
                f"(in_features={self.in_features}, "
                f"out_features={self.out_features}, use_bias={self.use_bias})"
            )
        else:
            return super(LinearGrowingModule, self).__str__(verbose=verbose)

    # Statistics computation
    def compute_s_update(self) -> tuple[torch.Tensor, int]:
        """
        Compute the update of the tensor S.
        With the input tensor B, the update is U^{j k} = B^{i j} B^{i k}.

        Returns
        -------
        torch.Tensor
            update of the tensor S
        int
            number of samples used to compute the update
        """
        assert (
            self.store_input
        ), f"The input must be stored to compute the update of S. (error in {self.name})"
        assert (
            self.input is not None
        ), f"The input must be stored to compute the update of S. (error in {self.name})"
        input_extended = self.input_extended
        return (
            torch.einsum(
                "ij,ik->jk",
                torch.flatten(input_extended, 0, -2),
                torch.flatten(input_extended, 0, -2),
            ),
            self.input.shape[0],
        )

    def compute_m_update(
        self, desired_activation: torch.Tensor | None = None
    ) -> tuple[torch.Tensor, int]:
        """
        Compute the update of the tensor M.
        With the input tensor X and dLoss/dA the gradient of the loss
        with respect to the pre-activity:
        M = B[-1]^T dA

        Parameters
        ----------
        desired_activation: torch.Tensor | None
            desired variation direction of the output  of the layer

        Returns
        -------
        torch.Tensor
            update of the tensor M
        int
            number of samples used to compute the update
        """
        if desired_activation is None:
            desired_activation = self.pre_activity.grad
        return (
            torch.einsum(
                "ij,ik->jk",
                torch.flatten(self.input_extended, 0, -2),
                torch.flatten(desired_activation, 0, -2),
            ),
            self.input.shape[0],
        )

    def compute_m_prev_update(
        self, desired_activation: torch.Tensor | None = None
    ) -> tuple[torch.Tensor, int]:
        """
        Compute the update of the tensor M_{-2} := B[-2]^T dA .

        Parameters
        ----------
        desired_activation: torch.Tensor | None
            desired variation direction of the output  of the layer

        Returns
        -------
        torch.Tensor
            update of the tensor M_{-2}
        int
            number of samples used to compute the update
        """
        if desired_activation is None:
            desired_activation = self.pre_activity.grad
        if self.previous_module is None:
            raise ValueError(
                f"No previous module for {self.name}. Thus M_{-2} is not defined."
            )
        elif isinstance(self.previous_module, LinearGrowingModule):
            return (
                torch.einsum(
                    "ij,ik->jk",
                    torch.flatten(self.previous_module.input_extended, 0, -2),
                    torch.flatten(desired_activation, 0, -2),
                ),
                self.input.shape[0],
            )
        elif isinstance(self.previous_module, LinearMergeGrowingModule):
            if self.previous_module.number_of_successors > 1:
                warn("The previous module has multiple successors.")
            return (
                torch.einsum(
                    "ij,ik->jk",
                    self.previous_module.construct_full_activity(),
                    desired_activation,
                ),
                self.input.shape[0],
            )
        else:
            raise NotImplementedError(
                f"The computation of M_{-2} is not implemented yet "
                f"for {type(self.previous_module)} as previous module."
            )

    def compute_cross_covariance_update(self) -> tuple[torch.Tensor, int]:
        """
        Compute the update of the tensor P := B[-2]^T B[-1] .

        Returns
        -------
        torch.Tensor
            update of the tensor P
        int
            number of samples used to compute the update
        """
        if self.previous_module is None:
            raise ValueError(
                f"No previous module for {self.name}. Thus P is not defined."
            )
        elif isinstance(self.previous_module, LinearGrowingModule):
            return (
                torch.einsum(
                    "ij,ik->jk",
                    torch.flatten(self.previous_module.input_extended, 0, -2),
                    torch.flatten(self.input_extended, 0, -2),
                ),
                self.input.shape[0],
            )
        elif isinstance(self.previous_module, LinearMergeGrowingModule):
            return (
                torch.einsum(
                    "ij,ik->jk",
                    self.previous_module.construct_full_activity(),
                    self.input,
                ),
                self.input.shape[0],
            )
        else:
            raise NotImplementedError(
                f"The computation of P is not implemented yet "
                f"for {type(self.previous_module)} as previous module."
            )

<<<<<<< HEAD
    # TODO: The `compute_n_update` method is currently disabled because it is not used in the current implementation.
    #       It may be re-enabled in the future if the functionality for computing the tensor N is required.
    # def compute_n_update(self) -> tuple[torch.Tensor, int]:
    #     """
    #     Compute the update of the tensor N.
    #     With the input tensor X and V[+1] the projected desired update at the next layer
    #     (V[+1] = dL/dA[+1] - dW[+1]* B), the update is U^{j k} = X^{i j} V[+1]^{i k}.

    #     Returns
    #     -------
    #     torch.Tensor
    #         update of the tensor N
    #     int
    #         number of samples used to compute the update
    #     """
    #     if isinstance(self.next_module, LinearGrowingModule):
    #         return (
    #             torch.einsum(
    #                 "ij,ik->jk",
    #                 torch.flatten(self.input, 0, -2),
    #                 torch.flatten(self.next_module.projected_desired_update(), 0, -2),
    #             ),
    #             self.input.shape[0],
    #         )
    #     else:
    #         raise TypeError("The next module must be a LinearGrowingModule.")
=======
    def compute_n_update(self) -> tuple[torch.Tensor, int]:
        """
        Compute the update of the tensor N.
        With the input tensor X and V[+1] the projected desired update at the next layer
        (V[+1] = dL/dA[+1] - dW[+1]* B), the update is U^{j k} = X^{i j} V[+1]^{i k}.

        Returns
        -------
        torch.Tensor
            update of the tensor N
        int
            number of samples used to compute the update
        """
        if isinstance(self.next_module, LinearGrowingModule):
            return (
                torch.einsum(
                    "ij,ik->jk",
                    torch.flatten(self.input, 0, -2),
                    torch.flatten(
                        self.next_module.projected_v_goal(self.next_module.input), 0, -2
                    ),
                ),
                torch.tensor(self.input.shape[:-1]).prod().int().item(),
            )
        else:
            raise TypeError("The next module must be a LinearGrowingModule.")
>>>>>>> 491bf0d4

    @property
    def tensor_s_growth(self):
        """
        Supercharge tensor_s_growth to redirect to the normal tensor_s as it is the same for Linear layers.
        """
        if self.previous_module is None:
            raise ValueError(
                f"No previous module for {self.name}. Thus S is not defined."
            )
        elif isinstance(self.previous_module, LinearGrowingModule):
            return self.previous_module.tensor_s
        elif isinstance(self.previous_module, LinearMergeGrowingModule):
            raise NotImplementedError(
                f"S growth is not implemented for module preceded by an LinearMergeGrowingModule."
                " (error in {self.name})"
            )
        else:
            raise NotImplementedError(
                f"S growth is not implemented yet for {type(self.previous_module)} as previous module."
            )

    @tensor_s_growth.setter
    def tensor_s_growth(self, value) -> None:
        """
        Allow to set the tensor_s_growth but has no effect.
        """
        raise AttributeError(
            f"You tried to set tensor_s_growth of a LinearGrowingModule (name={self.name})."
            "This is not allowed as s growth is the same as tensor_s."
        )

    @property
    def tensor_n(self) -> torch.Tensor:
        """
        Compute the tensor N for the layer with the current M_{-2}, P and optimal delta.

        Returns
        -------
        torch.Tensor
            N
        """
        assert len(self.tensor_m_prev().shape) == 2, (
            f"The shape of M_-2 should be (out_features, in_features) but "
            f"got {self.tensor_m_prev().shape}."
        )
        assert len(self.cross_covariance().shape) == 2, (
            f"The shape of C should be (in_features, in_features) but "
            f"got {self.cross_covariance().shape}."
        )
        assert (
            self.delta_raw is not None
        ), f"The optimal delta should be computed before computing N for {self.name}."
        assert len(self.delta_raw.shape) == 2, (
            f"The shape of the optimal delta should be (out_features, in_features) but "
            f"got {self.optimal_delta().shape}."
        )
        assert self.tensor_m_prev().shape[1] == self.out_features, (
            f"The number of output features of M_-2 should be equal to the number of"
            f"output features of the layer but "
            f"got {self.tensor_m_prev().shape[1]} and {self.out_features}."
        )
        assert self.cross_covariance().shape[1] == self.in_features + self.use_bias, (
            f"The number of input features of P should be equal to the number of input "
            f"features of the layer but got {self.cross_covariance().shape[1]} "
            f"and {self.in_features + self.use_bias}."
            f"{self.name=}, {self.cross_covariance().shape=}"
        )
        return -self.tensor_m_prev() - self.cross_covariance() @ self.delta_raw.T

    # Layer edition
    def layer_of_tensor(
        self, weight: torch.Tensor, bias: torch.Tensor | None = None
    ) -> torch.nn.Linear:
        """
        Create a layer with the same characteristics (excepted the shape)
         with weight as parameter and bias as bias.

        Parameters
        ----------
        weight: torch.Tensor
            weight of the layer
        bias: torch.Tensor | None
            bias of the layer

        Returns
        -------
        torch.nn.Linear
            layer with the same characteristics
        """
        assert self.use_bias is (bias is not None), (
            f"The new layer should have a bias ({bias is not None=}) if and only if "
            f"the main layer bias ({self.use_bias =}) is not None."
        )
        new_layer = torch.nn.Linear(
            weight.shape[1], weight.shape[0], bias=self.use_bias, device=self.device
        )
        new_layer.weight = torch.nn.Parameter(weight)
        if self.use_bias:
            new_layer.bias = torch.nn.Parameter(bias)
        return new_layer

    def add_parameters(
        self,
        matrix_extension: torch.Tensor | None,
        bias_extension: torch.Tensor | None,
        added_in_features: int = 0,
        added_out_features: int = 0,
    ) -> None:
        """
        Add new parameters to the layer.

        Parameters
        ----------
        matrix_extension: torch.Tensor
            extension of the weight matrix of the layer if None,
            the layer is extended with zeros
            should be of shape:
            - (out_features, added_in_features) if added_in_features > 0
            - (added_out_features, in_features) if added_out_features > 0
        bias_extension: torch.Tensor of shape (added_out_features,)
            extension of the bias vector of the layer if None,
            the layer is extended with zeros
        added_in_features: int >= 0
            number of input features added if None, the number of input
            features is not changed
        added_out_features: int >= 0
            number of output features added if None, the number of output
            features is not changed

        Raises
        ------
        AssertionError
            if we try to add input and output features at the same time
        """
        assert (added_in_features > 0) ^ (
            added_out_features > 0
        ), "cannot add input and output features at the same time"
        if added_in_features > 0:
            if matrix_extension is None:
                matrix_extension = torch.zeros(
                    self.out_features, added_in_features, device=self.device
                )
            else:
                assert matrix_extension.shape == (self.out_features, added_in_features), (
                    f"matrix_extension should have shape "
                    f"{(self.out_features, added_in_features)}, "
                    f"but got {matrix_extension.shape}"
                )
            self.layer_in_extension(
                weight=matrix_extension,
            )

        if added_out_features > 0:
            if matrix_extension is None:
                matrix_extension = torch.zeros(
                    added_out_features, self.in_features, device=self.device
                )
            else:
                assert matrix_extension.shape == (added_out_features, self.in_features), (
                    f"matrix_extension should have shape "
                    f"{(added_out_features, self.in_features)}, "
                    f"but got {matrix_extension.shape}"
                )
            if bias_extension is None:
                bias_extension = torch.zeros(added_out_features, device=self.device)
            else:
                assert bias_extension.shape == (added_out_features,), (
                    f"bias_extension should have shape {(added_out_features,)}, "
                    f"but got {bias_extension.shape}"
                )

            self.layer_out_extension(
                matrix_extension,
                bias=bias_extension,
            )

        warn(
            f"The size of {self.name} has been changed to "
            f"({self.in_features}, {self.out_features}) but it is up to the user"
            f" to change the connected layers."
        )

    def layer_in_extension(self, weight: torch.Tensor) -> None:
        """
        Extend the layer with the parameters of layer assuming
        that the input of the layer is extended but not the output.

        Parameters
        ----------
        weight: torch.Tensor (out_features, K)
            weight of the extension
        """
        assert (
            weight.shape[0] == self.out_features
        ), f"{weight.shape[0]=} should be equal to {self.out_features=}"
        self.layer = self.layer_of_tensor(
            weight=torch.cat((self.weight, weight), dim=1), bias=self.bias
        )

        self.in_features += weight.shape[1]
        self._tensor_s = TensorStatistic(
            (self.in_features + self.use_bias, self.in_features + self.use_bias),
            update_function=self.compute_s_update,
            name=self.tensor_s.name,
        )
        self.tensor_m = TensorStatistic(
            (self.in_features + self.use_bias, self.out_features),
            update_function=self.compute_m_update,
            name=self.tensor_m.name,
        )

    def layer_out_extension(
        self, weight: torch.Tensor, bias: torch.Tensor | None = None
    ) -> None:
        """
        Extend the layer with the parameters of layer assuming
        that the output of the layer is extended but not the input.

        Parameters
        ----------
        weight: torch.Tensor (K, in_features)
            weight of the extension
        bias: torch.Tensor (K) | None
            bias of the extension if needed
        """
        assert (
            weight.shape[1] == self.in_features
        ), f"{weight.shape[1]=} should be equal to {self.in_features=}"
        assert (
            bias is None or bias.shape[0] == weight.shape[0]
        ), f"{bias.shape[0]=} should be equal to {weight.shape[0]=}"
        assert (
            not self.use_bias or bias is not None
        ), f"The bias of the extension should be provided because the layer has a bias"

        if self.use_bias:
            assert (
                bias is not None
            ), f"The bias of the extension should be provided because the layer has a bias"
            self.layer = self.layer_of_tensor(
                weight=torch.cat((self.weight, weight), dim=0),
                bias=torch.cat((self.layer.bias, bias), dim=0),
            )
        else:
            self.layer = self.layer_of_tensor(
                weight=torch.cat((self.weight, weight), dim=0), bias=None
            )

        self.out_features += weight.shape[0]
        self.tensor_m = TensorStatistic(
            (self.in_features + self.use_bias, self.out_features),
            update_function=self.compute_m_update,
            name=self.tensor_m.name,
        )

    def _sub_select_added_output_dimension(self, keep_neurons: int) -> None:
        """
        Select the first `keep_neurons` neurons of the optimal added output dimension.

        Parameters
        ----------
        keep_neurons: int
            number of neurons to keep
        """
        assert (
            self.extended_output_layer is not None
        ), f"The layer should have an extended output layer to sub-select the output dimension."
        self.extended_output_layer = self.layer_of_tensor(
            self.extended_output_layer.weight[:keep_neurons],
            bias=(
                self.extended_output_layer.bias[:keep_neurons]
                if self.extended_output_layer.bias is not None
                else None
            ),
        )

    def sub_select_optimal_added_parameters(
        self,
        keep_neurons: int,
        sub_select_previous: bool = True,
    ) -> None:
        """
        Select the first keep_neurons neurons of the optimal added parameters
        linked to this layer.

        Parameters
        ----------
        keep_neurons: int
            number of neurons to keep
        sub_select_previous: bool
            if True, sub-select the previous layer added parameters as well
        """
        assert (self.extended_input_layer is None) ^ (
            self.extended_output_layer is None
        ), "The layer should have an extended input xor output layer."
        if self.extended_input_layer is not None:
            self.extended_input_layer = self.layer_of_tensor(
                self.extended_input_layer.weight[:, :keep_neurons],
                bias=self.extended_input_layer.bias,
            )
            assert self.eigenvalues_extension is not None, (
                f"The eigenvalues of the extension should be computed before "
                f"sub-selecting the optimal added parameters."
            )
            self.eigenvalues_extension = self.eigenvalues_extension[:keep_neurons]

        if sub_select_previous:
            if isinstance(self.previous_module, LinearGrowingModule):
                self.previous_module._sub_select_added_output_dimension(keep_neurons)
            elif isinstance(self.previous_module, LinearMergeGrowingModule):
                raise NotImplementedError
            else:
                raise NotImplementedError(
                    f"The computation of the optimal added parameters is not implemented "
                    f"yet for {type(self.previous_module)} as previous module."
                )

    # Optimal update computation
    def compute_optimal_added_parameters(
        self,
        numerical_threshold: float = 1e-15,
        statistical_threshold: float = 1e-3,
        maximum_added_neurons: int | None = None,
        update_previous: bool = True,
        dtype: torch.dtype = torch.float32,
    ) -> tuple[torch.Tensor, torch.Tensor | None, torch.Tensor, torch.Tensor]:
        """
        Compute the optimal added parameters to extend the input layer.

        Parameters
        ----------
        numerical_threshold: float
            threshold to consider an eigenvalue as zero in the square root of the inverse of S
        statistical_threshold: float
            threshold to consider an eigenvalue as zero in the SVD of S{-1/2} N
        maximum_added_neurons: int | None
            maximum number of added neurons, if None all significant neurons are kept
        update_previous: bool
            whether to change the previous layer extended_output_layer
        dtype: torch.dtype
            dtype for S and N during the computation

        Returns
        -------
        tuple[torch.Tensor, torch.Tensor | None, torch.Tensor, torch.Tensor]
            optimal added weights alpha weights, alpha bias, omega and eigenvalues lambda
        """
        alpha, omega, self.eigenvalues_extension = self._auxiliary_compute_alpha_omega(
            numerical_threshold=numerical_threshold,
            statistical_threshold=statistical_threshold,
            maximum_added_neurons=maximum_added_neurons,
            dtype=dtype,
        )
        k = self.eigenvalues_extension.shape[0]
        assert alpha.shape[0] == omega.shape[1], (
            f"alpha and omega should have the same number of added neurons."
            f"but got {alpha.shape} and {omega.shape}."
        )
        assert (
            omega.shape[0] == self.out_features
        ), f"omega should have the same number of output features as the layer."
        assert omega.shape == (self.out_features, k), (
            f"omega should have shape {(self.out_features, k)}, " f"but got {omega.shape}"
        )

        if self.previous_module.use_bias:
            alpha_weight = alpha[:, :-1]
            alpha_bias = alpha[:, -1]
        else:
            alpha_weight = alpha
            alpha_bias = None

        self.extended_input_layer = self.layer_of_tensor(
            omega,
            bias=(
                torch.zeros(self.out_features, device=self.device)
                if self.use_bias
                else None
            ),
        )

        if update_previous:
            if isinstance(self.previous_module, LinearGrowingModule):
                self.previous_module.extended_output_layer = self.layer_of_tensor(
                    alpha_weight, alpha_bias
                )
            elif isinstance(self.previous_module, LinearMergeGrowingModule):
                raise NotImplementedError
            else:
                raise NotImplementedError(
                    f"The computation of the optimal added parameters is not implemented "
                    f"yet for {type(self.previous_module)} as previous module."
                )

        return alpha_weight, alpha_bias, omega, self.eigenvalues_extension<|MERGE_RESOLUTION|>--- conflicted
+++ resolved
@@ -567,34 +567,6 @@
                 f"for {type(self.previous_module)} as previous module."
             )
 
-<<<<<<< HEAD
-    # TODO: The `compute_n_update` method is currently disabled because it is not used in the current implementation.
-    #       It may be re-enabled in the future if the functionality for computing the tensor N is required.
-    # def compute_n_update(self) -> tuple[torch.Tensor, int]:
-    #     """
-    #     Compute the update of the tensor N.
-    #     With the input tensor X and V[+1] the projected desired update at the next layer
-    #     (V[+1] = dL/dA[+1] - dW[+1]* B), the update is U^{j k} = X^{i j} V[+1]^{i k}.
-
-    #     Returns
-    #     -------
-    #     torch.Tensor
-    #         update of the tensor N
-    #     int
-    #         number of samples used to compute the update
-    #     """
-    #     if isinstance(self.next_module, LinearGrowingModule):
-    #         return (
-    #             torch.einsum(
-    #                 "ij,ik->jk",
-    #                 torch.flatten(self.input, 0, -2),
-    #                 torch.flatten(self.next_module.projected_desired_update(), 0, -2),
-    #             ),
-    #             self.input.shape[0],
-    #         )
-    #     else:
-    #         raise TypeError("The next module must be a LinearGrowingModule.")
-=======
     def compute_n_update(self) -> tuple[torch.Tensor, int]:
         """
         Compute the update of the tensor N.
@@ -621,7 +593,6 @@
             )
         else:
             raise TypeError("The next module must be a LinearGrowingModule.")
->>>>>>> 491bf0d4
 
     @property
     def tensor_s_growth(self):
