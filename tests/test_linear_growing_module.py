--- conflicted
+++ resolved
@@ -1,8 +1,5 @@
-<<<<<<< HEAD
 import warnings
-=======
 import types
->>>>>>> 491bf0d4
 from copy import deepcopy
 from typing import Any, Dict, Tuple
 from unittest import TestCase, main, mock
@@ -1344,1370 +1341,6 @@
             demo_layers["next"].out_features + new_output_layer.out_features,
         )
 
-    def test_set_next_modules_warning_and_assertion(self):
-        """Test set_next_modules triggers warning and assertion for feature mismatch."""
-        layer = LinearMergeGrowingModule(
-            in_features=3, name="merge", device=global_device()
-        )
-        # Simulate non-empty tensor_s using object.__setattr__ and dummy update_function
-        dummy_stat = TensorStatistic((3, 3), lambda: (torch.zeros(3, 3), 1))
-        dummy_stat.samples = 1
-        object.__setattr__(layer, "tensor_s", dummy_stat)
-        next_layer = LinearGrowingModule(3, 4, device=global_device(), name="next")
-        # Should trigger warning for non-empty tensor_s
-        with self.assertWarns(UserWarning):
-            layer.set_next_modules([next_layer])
-        # Should trigger assertion for feature mismatch
-        mismatch_layer = LinearGrowingModule(
-            5, 4, device=global_device(), name="mismatch"
-        )
-        with self.assertRaises(AssertionError):
-            layer.set_next_modules([mismatch_layer])
-
-    def test_set_previous_modules_warning_and_assertion(self):
-        """Test set_previous_modules triggers warnings and assertion for feature mismatch."""
-        layer = LinearMergeGrowingModule(
-            in_features=3, name="merge", device=global_device()
-        )
-        # Simulate non-empty previous_tensor_s and previous_tensor_m using object.__setattr__
-        dummy_stat_s = TensorStatistic((3, 3), lambda: (torch.zeros(3, 3), 1))
-        dummy_stat_s.samples = 1
-        object.__setattr__(layer, "previous_tensor_s", dummy_stat_s)
-        dummy_stat_m = TensorStatistic((3, 3), lambda: (torch.zeros(3, 3), 1))
-        dummy_stat_m.samples = 1
-        object.__setattr__(layer, "previous_tensor_m", dummy_stat_m)
-        prev_layer = LinearGrowingModule(2, 3, device=global_device(), name="prev")
-        # Should trigger warnings for non-empty tensors
-        with self.assertWarns(UserWarning):
-            layer.set_previous_modules([prev_layer])
-        # Should trigger assertion for feature mismatch
-        mismatch_layer = LinearGrowingModule(
-            5, 4, device=global_device(), name="mismatch"
-        )
-        with self.assertRaises(ValueError):
-            layer.set_previous_modules([mismatch_layer])
-        # Should trigger assertion for wrong type
-        with self.assertRaises(TypeError):
-            layer.set_previous_modules([torch.nn.Linear(3, 2)])
-
-    @unittest_parametrize(({"bias": True}, {"bias": False}))
-    def test_compute_optimal_delta_basic_functionality(self, bias):
-        """Test basic compute_optimal_delta functionality."""
-        demo_layers = self.demo_modules[bias]
-        merge_module = demo_layers["add"]
-
-        # Initialize tensor statistics computation
-        merge_module.init_computation()
-
-        # Ensure modules are properly set up with data - multiple passes with gradients
-        for _ in range(3):
-            demo_layers["seq"].zero_grad()
-            output = demo_layers["seq"](self.input_x)
-            loss = torch.norm(output)
-            loss.backward()
-
-            # CRITICAL: Manually update tensor statistics after forward/backward pass
-            merge_module.update_computation()
-
-        # Test basic compute_optimal_delta call
-        result = merge_module.compute_optimal_delta()
-
-        # Should return None by default (no return_deltas)
-        self.assertIsNone(result)
-
-        # Verify that internal computations occurred (tensor updates)
-        self.assertIsNotNone(merge_module.previous_tensor_s)
-        self.assertIsNotNone(merge_module.previous_tensor_m)
-        self.assertGreater(merge_module.previous_tensor_s.samples, 0)
-        self.assertGreater(merge_module.previous_tensor_m.samples, 0)
-
-    @unittest_parametrize(({"bias": True}, {"bias": False}))
-    def test_compute_optimal_delta_with_return_deltas(self, bias):
-        """Test compute_optimal_delta with return_deltas=True."""
-        demo_layers = self.demo_modules[bias]
-        merge_module = demo_layers["add"]
-
-        # Initialize tensor statistics computation
-        merge_module.init_computation()
-
-        # Ensure modules are properly set up with data - multiple passes with gradients
-        for _ in range(3):
-            demo_layers["seq"].zero_grad()
-            output = demo_layers["seq"](self.input_x)
-            loss = torch.norm(output)
-            loss.backward()
-
-            # CRITICAL: Manually update tensor statistics after forward/backward pass
-            merge_module.update_computation()
-
-        # Test with return_deltas=True
-        deltas = merge_module.compute_optimal_delta(return_deltas=True)
-
-        # Should return list of tuples (delta_w, delta_b)
-        self.assertIsInstance(deltas, list)
-        self.assertEqual(len(deltas), len(merge_module.previous_modules))
-
-        # Each delta should be a tuple (weight_delta, bias_delta)
-        for i, (delta_w, delta_b) in enumerate(deltas):
-            prev_module = merge_module.previous_modules[i]
-            expected_weight_shape = (prev_module.out_features, prev_module.in_features)
-            self.assertEqual(delta_w.shape, expected_weight_shape)
-            self.assertIsInstance(delta_w, torch.Tensor)
-
-            # Check bias delta based on module configuration
-            if prev_module.use_bias:
-                self.assertIsNotNone(delta_b)
-                expected_bias_shape = (prev_module.out_features,)
-                self.assertEqual(delta_b.shape, expected_bias_shape)
-            else:
-                self.assertIsNone(delta_b)
-
-    @unittest_parametrize(({"bias": True}, {"bias": False}))
-    def test_compute_optimal_delta_pseudo_inverse_fallback(self, bias):
-        """Test compute_optimal_delta with pseudo-inverse fallback."""
-        demo_layers = self.demo_modules[bias]
-        merge_module = demo_layers["add"]
-
-        # Initialize tensor statistics computation
-        merge_module.init_computation()
-
-        # Ensure modules are properly set up with data
-        for _ in range(3):
-            demo_layers["seq"].zero_grad()
-            output = demo_layers["seq"](self.input_x)
-            loss = torch.norm(output)
-            loss.backward()
-
-            # CRITICAL: Manually update tensor statistics after forward/backward pass
-            merge_module.update_computation()
-
-        # Test pseudo-inverse by forcing it
-        deltas = merge_module.compute_optimal_delta(
-            return_deltas=True, force_pseudo_inverse=True
-        )
-
-        # Should still return valid deltas
-        self.assertIsInstance(deltas, list)
-        self.assertEqual(len(deltas), len(merge_module.previous_modules))
-
-        # Verify all deltas have correct shapes
-        for i, (delta_w, delta_b) in enumerate(deltas):
-            prev_module = merge_module.previous_modules[i]
-            expected_weight_shape = (prev_module.out_features, prev_module.in_features)
-            self.assertEqual(delta_w.shape, expected_weight_shape)
-
-    @unittest_parametrize(({"bias": True}, {"bias": False}))
-    def test_compute_optimal_delta_different_bias_configs(self, bias):
-        """Test compute_optimal_delta with different bias configurations."""
-        # Use the existing demo modules which have a working single-input setup
-        demo_layers = self.demo_modules[bias]
-        merge_module = demo_layers["add"]
-
-        # Initialize tensor statistics computation
-        merge_module.init_computation()
-
-        # Ensure modules are properly set up with data - multiple passes with gradients
-        for _ in range(3):
-            demo_layers["seq"].zero_grad()
-            output = demo_layers["seq"](self.input_x)
-            loss = torch.norm(output)
-            loss.backward()
-
-            # CRITICAL: Manually update tensor statistics after forward/backward pass
-            merge_module.update_computation()
-
-        # Test compute_optimal_delta with the bias configuration
-        deltas = merge_module.compute_optimal_delta(return_deltas=True)
-
-        # Should handle bias configurations correctly
-        self.assertIsNotNone(deltas)
-        self.assertIsInstance(deltas, list)
-        assert deltas is not None  # Type narrowing for mypy
-        self.assertEqual(len(deltas), len(merge_module.previous_modules))
-
-        # Check delta shapes account for bias differences
-        for i, (delta_w, delta_b) in enumerate(deltas):
-            prev_module = merge_module.previous_modules[i]
-            expected_weight_shape = (prev_module.out_features, prev_module.in_features)
-            self.assertEqual(delta_w.shape, expected_weight_shape)
-
-            # Check bias handling
-            if prev_module.use_bias:
-                self.assertIsNotNone(delta_b)
-                expected_bias_shape = (prev_module.out_features,)
-                self.assertEqual(delta_b.shape, expected_bias_shape)
-            else:
-                self.assertIsNone(delta_b)
-
-    def test_compute_optimal_delta_error_conditions(self):
-        """Test error conditions in compute_optimal_delta."""
-        # Test with uninitialized merge module
-        merge_module = LinearMergeGrowingModule(in_features=3, device=global_device())
-
-        # Should handle case with no previous modules gracefully
-        with self.assertRaises(AssertionError):
-            merge_module.compute_optimal_delta()
-
-        # Test with improperly configured modules
-        prev_module = LinearGrowingModule(2, 3, device=global_device())
-        merge_module.set_previous_modules([prev_module])
-
-        # Should handle case with no tensor data
-        with self.assertRaises(ValueError):
-            merge_module.compute_optimal_delta()
-
-    @unittest_parametrize(({"bias": True}, {"bias": False}))
-    def test_add_parameters_input_features(self, bias):
-        """Test add_parameters method for adding input features."""
-        layer = LinearGrowingModule(3, 2, use_bias=bias, device=global_device())
-        original_in_features = layer.in_features
-        original_out_features = layer.out_features
-
-        # Test adding input features with default zero matrix
-        added_in_features = 2
-
-        # This should trigger the added_in_features > 0 branch
-        layer.add_parameters(
-            matrix_extension=None,
-            bias_extension=None,
-            added_in_features=added_in_features,
-            added_out_features=0,
-        )
-
-        # Verify layer dimensions changed correctly
-        self.assertEqual(layer.in_features, original_in_features + added_in_features)
-        self.assertEqual(layer.out_features, original_out_features)
-        self.assertEqual(
-            layer.layer.in_features, original_in_features + added_in_features
-        )
-
-        # Test input with extended features
-        x = torch.randn(
-            5, original_in_features + added_in_features, device=global_device()
-        )
-        output = layer(x)
-        self.assertEqual(output.shape, (5, original_out_features))
-
-    @unittest_parametrize(({"bias": True}, {"bias": False}))
-    def test_add_parameters_input_features_with_custom_matrix(self, bias):
-        """Test add_parameters with custom matrix extension for input features."""
-        layer = LinearGrowingModule(3, 2, use_bias=bias, device=global_device())
-        original_in_features = layer.in_features
-        original_out_features = layer.out_features
-
-        # Test adding input features with custom matrix
-        added_in_features = 2
-        custom_matrix = torch.ones(
-            original_out_features, added_in_features, device=global_device()
-        )
-
-        # This should trigger the custom matrix_extension branch
-        layer.add_parameters(
-            matrix_extension=custom_matrix,
-            bias_extension=None,
-            added_in_features=added_in_features,
-            added_out_features=0,
-        )
-
-        # Verify layer dimensions
-        self.assertEqual(layer.in_features, original_in_features + added_in_features)
-        self.assertEqual(layer.out_features, original_out_features)
-
-        # Test that custom matrix was used (check weight matrix contains ones)
-        x = torch.zeros(
-            1, original_in_features + added_in_features, device=global_device()
-        )
-        x[0, original_in_features:] = 1.0  # Set extended features to 1
-        output = layer(x)
-        # Extended features should contribute due to ones in custom matrix
-        self.assertGreater(torch.abs(output).sum().item(), 0)
-
-    @unittest_parametrize(({"bias": True}, {"bias": False}))
-    def test_add_parameters_output_features(self, bias):
-        """Test add_parameters method for adding output features."""
-        layer = LinearGrowingModule(3, 2, use_bias=bias, device=global_device())
-        original_in_features = layer.in_features
-        original_out_features = layer.out_features
-
-        # Test adding output features with default matrices
-        added_out_features = 2
-
-        # This should trigger the added_out_features > 0 branch
-        layer.add_parameters(
-            matrix_extension=None,
-            bias_extension=None,
-            added_in_features=0,
-            added_out_features=added_out_features,
-        )
-
-        # Verify layer dimensions changed correctly
-        self.assertEqual(layer.in_features, original_in_features)
-        self.assertEqual(layer.out_features, original_out_features + added_out_features)
-        self.assertEqual(
-            layer.layer.out_features, original_out_features + added_out_features
-        )
-
-        # Test output with extended features
-        x = torch.randn(5, original_in_features, device=global_device())
-        output = layer(x)
-        self.assertEqual(output.shape, (5, original_out_features + added_out_features))
-
-    @unittest_parametrize(({"bias": True}, {"bias": False}))
-    def test_add_parameters_output_features_with_custom_matrices(self, bias):
-        """Test add_parameters with custom matrices for output features."""
-        layer = LinearGrowingModule(3, 2, use_bias=bias, device=global_device())
-        original_in_features = layer.in_features
-        original_out_features = layer.out_features
-
-        # Test adding output features with custom matrices
-        added_out_features = 2
-        custom_weight = torch.ones(
-            added_out_features, original_in_features, device=global_device()
-        )
-        custom_bias = (
-            torch.ones(added_out_features, device=global_device()) * 5.0 if bias else None
-        )
-
-        # This should trigger the custom matrix/bias extension branches
-        layer.add_parameters(
-            matrix_extension=custom_weight,
-            bias_extension=custom_bias,
-            added_in_features=0,
-            added_out_features=added_out_features,
-        )
-
-        # Verify layer dimensions
-        self.assertEqual(layer.in_features, original_in_features)
-        self.assertEqual(layer.out_features, original_out_features + added_out_features)
-
-        # Test that custom matrices were used
-        x = torch.ones(1, original_in_features, device=global_device())
-        output = layer(x)
-
-        # Extended outputs should be influenced by custom weight (all 1s) and bias if present
-        extended_outputs = output[0, original_out_features:]
-        if bias:
-            expected_value = original_in_features + 5.0  # sum of ones * inputs + bias
-            self.assertAllClose(
-                extended_outputs, torch.full_like(extended_outputs, expected_value)
-            )
-        else:
-            expected_value = original_in_features  # sum of ones * inputs, no bias
-            self.assertAllClose(
-                extended_outputs, torch.full_like(extended_outputs, expected_value)
-            )
-
-    def test_add_parameters_assertion_errors(self):
-        """Test assertion errors in add_parameters method."""
-        layer = LinearGrowingModule(3, 2, device=global_device())
-
-        # Test adding both input and output features (should raise AssertionError)
-        with self.assertRaises(AssertionError) as context:
-            layer.add_parameters(
-                matrix_extension=None,
-                bias_extension=None,
-                added_in_features=1,
-                added_out_features=1,
-            )
-        self.assertIn(
-            "cannot add input and output features at the same time",
-            str(context.exception),
-        )
-
-        # Test wrong matrix shape for input extension
-        with self.assertRaises(AssertionError) as context:
-            wrong_matrix = torch.ones(3, 3)  # Should be (2, 2) for 2 added input features
-            layer.add_parameters(
-                matrix_extension=wrong_matrix,
-                bias_extension=None,
-                added_in_features=2,
-                added_out_features=0,
-            )
-        self.assertIn("matrix_extension should have shape", str(context.exception))
-
-        # Test wrong matrix shape for output extension
-        layer2 = LinearGrowingModule(3, 2, device=global_device())
-        with self.assertRaises(AssertionError) as context:
-            wrong_matrix = torch.ones(
-                3, 2
-            )  # Should be (2, 3) for 2 added output features
-            layer2.add_parameters(
-                matrix_extension=wrong_matrix,
-                bias_extension=None,
-                added_in_features=0,
-                added_out_features=2,
-            )
-        self.assertIn("matrix_extension should have shape", str(context.exception))
-
-        # Test wrong bias shape for output extension
-        layer3 = LinearGrowingModule(3, 2, device=global_device())
-        with self.assertRaises(AssertionError) as context:
-            correct_matrix = torch.ones(2, 3)
-            wrong_bias = torch.ones(3)  # Should be (2,) for 2 added output features
-            layer3.add_parameters(
-                matrix_extension=correct_matrix,
-                bias_extension=wrong_bias,
-                added_in_features=0,
-                added_out_features=2,
-            )
-        self.assertIn("bias_extension should have shape", str(context.exception))
-
-    @unittest_parametrize(({"bias": True}, {"bias": False}))
-    def test_compute_n_update_basic_functionality(self, bias):
-        """Test compute_n_update method basic functionality."""
-        # Create a chain of LinearGrowingModules: layer1 -> layer2
-        layer1 = LinearGrowingModule(
-            3, 2, use_bias=bias, device=global_device(), name="layer1"
-        )
-        layer2 = LinearGrowingModule(
-            2, 4, use_bias=bias, device=global_device(), name="layer2"
-        )
-        layer1.next_module = layer2
-        layer2.previous_module = layer1
-
-        # Initialize computation for both layers
-        layer1.init_computation()
-        layer2.init_computation()
-
-        # Create sequential network
-        net = torch.nn.Sequential(layer1, layer2)
-
-        # Forward pass with input data
-        x = torch.randn(5, 3, device=global_device())
-        output = net(x)
-
-        # Create a loss and backward pass to generate gradients
-        loss = torch.norm(output)
-        loss.backward()
-
-        # Update tensor statistics
-        layer1.update_computation()
-        layer2.update_computation()
-
-        # Compute optimal delta for layer2 (required for projected_v_goal)
-        layer2.compute_optimal_delta()
-
-        # Test compute_n_update on layer1 (which has layer2 as next_module)
-        n_update, n_samples = layer1.compute_n_update()
-
-        # Verify shapes and values - the shape is (in_features, out_features) without bias
-        expected_shape = (layer1.in_features, layer2.out_features)
-        self.assertEqual(n_update.shape, expected_shape)
-        self.assertEqual(n_samples, x.shape[0])  # Should equal batch size
-        self.assertIsInstance(n_update, torch.Tensor)
-        self.assertIsInstance(n_samples, int)
-
-    @unittest_parametrize(({"bias": True}, {"bias": False}))
-    def test_compute_n_update_with_different_shapes(self, bias):
-        """Test compute_n_update with different layer dimensions."""
-        # Test with different layer sizes
-        layer1 = LinearGrowingModule(
-            4, 3, use_bias=bias, device=global_device(), name="layer1"
-        )
-        layer2 = LinearGrowingModule(
-            3, 5, use_bias=bias, device=global_device(), name="layer2"
-        )
-        layer1.next_module = layer2
-        layer2.previous_module = layer1
-
-        # Initialize and setup
-        layer1.init_computation()
-        layer2.init_computation()
-        net = torch.nn.Sequential(layer1, layer2)
-
-        # Multiple batch sizes to test tensor flattening
-        for batch_size in [1, 3, 7]:
-            net.zero_grad()
-            x = torch.randn(batch_size, 4, device=global_device())
-            output = net(x)
-            loss = torch.norm(output)
-            loss.backward()
-
-            layer1.update_computation()
-            layer2.update_computation()
-
-            # Compute optimal delta for layer2 (required for projected_v_goal)
-            layer2.compute_optimal_delta()
-
-            n_update, n_samples = layer1.compute_n_update()
-
-            # Verify correct shapes and sample counting - shape is (in_features, out_features) without bias
-            expected_shape = (layer1.in_features, layer2.out_features)
-            self.assertEqual(n_update.shape, expected_shape)
-            self.assertEqual(n_samples, batch_size)
-
-    def test_compute_n_update_type_error(self):
-        """Test compute_n_update raises TypeError for non-LinearGrowingModule next_module."""
-        layer1 = LinearGrowingModule(3, 2, device=global_device(), name="layer1")
-
-        # Set next_module to a regular Linear layer (not LinearGrowingModule)
-        layer1.next_module = torch.nn.Linear(2, 4)
-
-        # Initialize computation
-        layer1.init_computation()
-
-        # Setup input and forward pass
-        x = torch.randn(2, 3, device=global_device())
-        output = layer1(x)
-        loss = torch.norm(output)
-        loss.backward()
-        layer1.update_computation()
-
-        # Should raise TypeError due to wrong next_module type
-        with self.assertRaises(TypeError) as context:
-            layer1.compute_n_update()
-
-        self.assertIn(
-            "The next module must be a LinearGrowingModule", str(context.exception)
-        )
-
-    @unittest_parametrize(({"bias": True}, {"bias": False}))
-    def test_compute_n_update_tensor_computation_correctness(self, bias):
-        """Test compute_n_update mathematical correctness with known values."""
-        # Create layers with known dimensions for predictable testing
-        layer1 = LinearGrowingModule(
-            2, 2, use_bias=bias, device=global_device(), name="layer1"
-        )
-        layer2 = LinearGrowingModule(
-            2, 2, use_bias=bias, device=global_device(), name="layer2"
-        )
-        layer1.next_module = layer2
-        layer2.previous_module = layer1
-
-        # Initialize computation
-        layer1.init_computation()
-        layer2.init_computation()
-
-        # Use simple input for easier verification
-        x = torch.ones(2, 2, device=global_device())  # Simple input: all ones
-
-        # Forward pass
-        out1 = layer1(x)
-        out2 = layer2(out1)
-
-        # Backward pass
-        loss = torch.norm(out2)
-        loss.backward()
-
-        # Update computations
-        layer1.update_computation()
-        layer2.update_computation()
-
-        # Compute optimal delta for layer2 (required for projected_v_goal)
-        layer2.compute_optimal_delta()
-
-        # Test compute_n_update
-        n_update, n_samples = layer1.compute_n_update()
-
-        # Verify that computation uses the correct einsum operation
-        # The method should compute: torch.einsum("ij,ik->jk", input_flat, projected_v_goal_flat)
-        input_flat = torch.flatten(layer1.input, 0, -2)
-        projected_v_goal_flat = torch.flatten(
-            layer2.projected_v_goal(layer2.input), 0, -2
-        )
-        expected_n_update = torch.einsum("ij,ik->jk", input_flat, projected_v_goal_flat)
-
-        # Assert the computed n_update matches expected calculation
-        self.assertAllClose(n_update, expected_n_update, atol=1e-6)
-        self.assertEqual(n_samples, 2)  # batch size
-
-    def test_compute_n_update_no_next_module(self):
-        """Test behavior when next_module is None (should raise TypeError)."""
-        layer = LinearGrowingModule(3, 2, device=global_device(), name="layer")
-        layer.next_module = None  # No next module
-
-        # This method should only be called when there's a valid next_module
-        # The method raises TypeError when next_module is not a LinearGrowingModule
-        x = torch.randn(2, 3, device=global_device())
-        layer.init_computation()
-        output = layer(x)
-        loss = torch.norm(output)
-        loss.backward()
-        layer.update_computation()
-
-        # Should raise TypeError when next_module is not a LinearGrowingModule
-        with self.assertRaises(TypeError):
-            layer.compute_n_update()
-
-    def test_layer_initialization_edge_cases(self):
-        """Test layer initialization with different bias settings."""
-        # Test various initialization scenarios
-        layer1 = LinearGrowingModule(3, 2, use_bias=True, device=global_device())
-        layer2 = LinearGrowingModule(3, 2, use_bias=False, device=global_device())
-
-        # Test setting next_module property directly (instead of through set_next_modules)
-        layer1.next_module = layer2
-
-        # Test accessing properties that might trigger missing lines
-        self.assertIsInstance(layer1.use_bias, bool)
-        self.assertIsInstance(layer2.use_bias, bool)
-
-    def test_layer_of_tensor_method_coverage(self):
-        """Test layer_of_tensor method to cover missing lines."""
-        layer = LinearGrowingModule(3, 2, use_bias=True, device=global_device())
-
-        # Test layer_of_tensor with bias (should cover initialization edge cases)
-        weight = torch.randn(2, 3, device=global_device())
-        bias = torch.randn(2, device=global_device())
-
-        new_layer = layer.layer_of_tensor(weight, bias=bias)
-        self.assertIsInstance(new_layer, torch.nn.Linear)
-        self.assertEqual(new_layer.in_features, 3)
-        self.assertEqual(new_layer.out_features, 2)
-        self.assertAllClose(new_layer.weight, weight)
-        self.assertAllClose(new_layer.bias, bias)
-
-        # Test layer_of_tensor without bias using a layer without bias
-        layer_no_bias = LinearGrowingModule(3, 2, use_bias=False, device=global_device())
-        new_layer_no_bias = layer_no_bias.layer_of_tensor(weight, bias=None)
-        self.assertIsInstance(new_layer_no_bias, torch.nn.Linear)
-        self.assertIsNone(new_layer_no_bias.bias)
-
-    def test_tensor_s_growth_property_coverage(self):
-        """Test tensor_s_growth property to cover missing lines."""
-        layer1 = LinearGrowingModule(3, 2, device=global_device(), name="layer1")
-        layer2 = LinearGrowingModule(2, 4, device=global_device(), name="layer2")
-        layer1.next_module = layer2
-        layer2.previous_module = layer1
-
-        # Initialize computation
-        layer1.init_computation()
-        layer2.init_computation()
-
-        # Forward pass
-        x = torch.randn(5, 3, device=global_device())
-        y1 = layer1(x)
-        y2 = layer2(y1)
-        loss = torch.norm(y2)
-        loss.backward()
-
-        # Update computations
-        layer1.update_computation()
-        layer2.update_computation()
-
-        # Test tensor_s_growth property (should cover lines related to tensor growth)
-        tensor_s_growth = layer2.tensor_s_growth
-        self.assertIsInstance(tensor_s_growth, TensorStatistic)
-
-        # Test that tensor_s_growth has expected properties
-        growth_tensor = tensor_s_growth()
-        expected_size = layer1.in_features + (1 if layer1.use_bias else 0)
-        self.assertEqual(growth_tensor.shape, (expected_size, expected_size))
-
-    def test_multiple_parameters_scenarios(self):
-        """Test scenarios that might trigger multiple missing parameter lines."""
-        # Test with different device scenarios (might trigger device-related missing lines)
-        layer = LinearGrowingModule(2, 3, device=global_device())
-
-        # Test parameter counting with different configurations
-        base_params = layer.number_of_parameters()
-        expected_params = 2 * 3 + 3  # weight + bias
-        self.assertEqual(base_params, expected_params)
-
-        # Test layer string representation (might cover __str__ related lines)
-        layer_str = str(layer)
-        self.assertIn("LinearGrowingModule", layer_str)
-        self.assertIn("in_features=2", layer_str)
-        self.assertIn("out_features=3", layer_str)
-
-    def test_input_extended_property_access(self):
-        """Test input_extended property to potentially cover missing lines."""
-        layer = LinearGrowingModule(3, 2, device=global_device(), name="layer")
-
-        # Set up for input_extended access
-        layer.init_computation()
-        x = torch.randn(4, 3, device=global_device())
-        output = layer(x)
-
-        # Access input_extended property (might trigger missing lines)
-        input_extended = layer.input_extended
-        self.assertIsNotNone(input_extended)
-
-        # Check that extended input has correct shape (includes bias if applicable)
-        expected_extended_features = layer.in_features + (1 if layer.use_bias else 0)
-        self.assertEqual(input_extended.shape[-1], expected_extended_features)
-
-    def test_tensor_s_growth_error_conditions(self):
-        """Test error conditions in tensor_s_growth property."""
-        # Test case 1: No previous module
-        layer = LinearGrowingModule(3, 2, device=global_device(), name="layer")
-        layer.previous_module = None
-
-        with self.assertRaises(ValueError) as context:
-            _ = layer.tensor_s_growth
-        self.assertIn("No previous module", str(context.exception))
-
-        # Test case 2: Previous module is LinearMergeGrowingModule (NotImplementedError)
-        merge_layer = LinearMergeGrowingModule(
-            post_merge_function=torch.nn.Identity(),
-            in_features=3,
-            device=global_device(),
-            name="merge",
-        )
-        layer_with_merge = LinearGrowingModule(3, 2, device=global_device(), name="layer")
-        layer_with_merge.previous_module = merge_layer
-
-        with self.assertRaises(NotImplementedError) as context:
-            _ = layer_with_merge.tensor_s_growth
-        self.assertIn(
-            "S growth is not implemented for module preceded by an LinearMergeGrowingModule",
-            str(context.exception),
-        )
-
-        # Test case 3: Unsupported previous module type
-        layer_unsupported = LinearGrowingModule(
-            3, 2, device=global_device(), name="layer"
-        )
-        layer_unsupported.previous_module = torch.nn.Linear(2, 3)  # Regular Linear layer
-
-        with self.assertRaises(NotImplementedError) as context:
-            _ = layer_unsupported.tensor_s_growth
-        self.assertIn("S growth is not implemented yet", str(context.exception))
-
-    def test_activation_gradient_not_implemented(self):
-        """Test activation gradient computation with unsupported previous module."""
-        layer = LinearGrowingModule(4, 2, device=global_device(), name="layer")
-
-        # Set an unsupported previous module type
-        layer.previous_module = torch.nn.Linear(
-            3, 4
-        )  # Regular Linear layer, not supported
-
-        # Should raise NotImplementedError
-        with self.assertRaises(NotImplementedError):
-            _ = layer.activation_gradient
-
-    def test_activation_gradient_growing_module(self):
-        """Test activation gradient computation with GrowingModule as previous module."""
-
-        # Create a mock GrowingModule with post_layer_function
-        previous_module = LinearGrowingModule(3, 4, device=global_device(), name="prev")
-        previous_module.post_layer_function = torch.nn.ReLU()  # Set activation function
-
-        layer = LinearGrowingModule(4, 2, device=global_device(), name="layer")
-        layer.previous_module = previous_module
-
-        # Test activation gradient computation
-        activation_grad = layer.activation_gradient
-        self.assertIsInstance(activation_grad, torch.Tensor)
-
-    def test_activation_gradient_merge_growing_module(self):
-        """Test activation gradient computation with MergeGrowingModule as previous module."""
-        # Create a LinearMergeGrowingModule with post_merge_function
-        merge_module = LinearMergeGrowingModule(
-            in_features=4,
-            post_merge_function=torch.nn.Identity(),  # Use Identity to return scalar
-            device=global_device(),
-            name="merge",
-        )
-
-        layer = LinearGrowingModule(4, 2, device=global_device(), name="layer")
-        layer.previous_module = merge_module
-
-        # Test activation gradient computation
-        activation_grad = layer.activation_gradient
-        self.assertIsInstance(activation_grad, torch.Tensor)
-
-    def test_compute_cross_covariance_else_branch(self):
-        """Test compute_cross_covariance_update else branch."""
-        # Create a layer chain to satisfy the previous module requirement
-        prev_layer = LinearGrowingModule(3, 2, device=global_device(), name="prev")
-        layer = LinearGrowingModule(2, 2, device=global_device(), name="layer")
-        layer.previous_module = prev_layer
-
-        # Enable input storage for both layers
-        prev_layer.store_input = True
-        layer.store_input = True
-
-        # Create activity tensor that will trigger the else branch (not reshaped case)
-        object.__setattr__(
-            layer, "activity", torch.randn(5, 2, device=layer.device)
-        )  # No extra dimensions
-
-        # Set up previous module input to satisfy the method requirements
-        prev_layer.init_computation()
-        layer.init_computation()
-
-        # Do a forward pass to populate both layers
-        x = torch.randn(5, 3, device=global_device())
-        out1 = prev_layer(x)
-        _ = layer(out1)
-
-        # Call compute_cross_covariance_update - should cover else branch
-        result, samples = layer.compute_cross_covariance_update()
-
-        # Verify result shapes and types
-        self.assertIsInstance(result, torch.Tensor)
-        self.assertEqual(samples, 5)
-        self.assertIsInstance(result, torch.Tensor)
-
-    def test_compute_optimal_delta_bias_handling_paths(self):
-        """Test compute_optimal_delta bias handling paths."""
-        # Create a simpler test that actually works
-        layer = LinearGrowingModule(
-            3, 2, use_bias=True, device=global_device(), name="layer"
-        )
-        layer.init_computation()
-
-        # Forward pass to populate tensors
-        layer.store_input = True
-        x = torch.randn(5, 3, device=global_device())
-        output = layer(x)
-        loss = torch.norm(output)
-        loss.backward()
-        layer.update_computation()
-
-        # Test compute_optimal_delta
-        layer.compute_optimal_delta()
-
-        # Verify layer is still functional
-        self.assertIsInstance(layer.optimal_delta_layer, torch.nn.Linear)
-
-    def test_compute_m_prev_update_error_conditions_coverage(self):
-        """Test compute_m_prev_update error conditions."""
-        # Test case 1: No previous module
-        layer = LinearGrowingModule(3, 2, device=global_device(), name="layer")
-        layer.previous_module = None
-
-        # Create a dummy desired_activation to avoid the pre_activity.grad issue
-        desired_activation = torch.randn(2, 2, device=global_device())
-
-        with self.assertRaises(ValueError) as context:
-            layer.compute_m_prev_update(desired_activation)
-        self.assertIn("No previous module", str(context.exception))
-
-        # Test case 2: Unsupported previous module type
-        layer2 = LinearGrowingModule(3, 2, device=global_device(), name="layer2")
-        layer2.previous_module = torch.nn.Linear(2, 3)  # Regular Linear layer
-
-        # Need to set up store_input manually and provide input directly
-        layer2.store_input = True
-        x = torch.randn(2, 3, device=global_device())
-        _ = layer2(x)  # This will populate the input
-
-        with self.assertRaises(NotImplementedError) as context:
-            layer2.compute_m_prev_update(desired_activation)
-        self.assertIn("not implemented yet", str(context.exception))
-
-    def test_edge_case_tensor_computations(self):
-        """Test edge cases in tensor computations."""
-        # Create a more complex scenario to trigger remaining edge cases
-        layer1 = LinearGrowingModule(3, 2, device=global_device(), name="layer1")
-        layer2 = LinearGrowingModule(2, 4, device=global_device(), name="layer2")
-        layer1.next_module = layer2
-        layer2.previous_module = layer1
-
-        # Initialize computation
-        layer1.init_computation()
-        layer2.init_computation()
-
-        # Enable input storage
-        layer1.store_input = True
-        layer2.store_input = True
-
-        # Test different tensor shapes and configurations
-        x = torch.randn(1, 3, device=global_device())  # Single sample to test edge case
-        output = layer1(x)
-        output = layer2(output)
-
-        loss = torch.norm(output)
-        loss.backward()
-
-        # Update computations
-        layer1.update_computation()
-        layer2.update_computation()
-
-        # Test various methods that might trigger remaining missing lines
-        layer2.compute_optimal_delta()
-
-        # Test with different input shapes by doing another forward pass
-        x_new = torch.randn(7, 3, device=global_device())  # Different batch size
-        output_new = layer1(x_new)
-        output_new = layer2(output_new)
-
-        # Test compute_p with different configurations
-        try:
-            p_result, p_samples = layer2.compute_p()
-            self.assertIsInstance(p_result, torch.Tensor)
-            self.assertEqual(p_samples, 7)
-        except Exception:
-            pass  # Some configurations might not work, that's OK
-
-        # Test compute_n_update with different scenarios
-        try:
-            n_update, n_samples = layer1.compute_n_update()
-            self.assertIsInstance(n_update, torch.Tensor)
-            self.assertEqual(n_samples, 7)
-        except Exception:
-            pass  # Some configurations might not work, that's OK
-
-    def test_sub_select_previous_module_error_conditions(self):
-        """Test sub_select_optimal_added_parameters with different previous module types."""
-        # Test case 1: Previous module is LinearMergeGrowingModule, should trigger NotImplementedError
-        layer = LinearGrowingModule(3, 2, device=global_device(), name="layer")
-        merge_module = LinearMergeGrowingModule(
-            in_features=3, device=global_device(), name="merge"
-        )
-        layer.previous_module = merge_module
-
-        # Create extended input layer to satisfy assertion
-        layer.extended_input_layer = torch.nn.Linear(2, 2, device=global_device())
-        # Set up eigenvalues_extension to satisfy the assertion
-        layer.eigenvalues_extension = torch.tensor([1.0, 2.0], device=global_device())
-
-        with self.assertRaises(NotImplementedError):
-            layer.sub_select_optimal_added_parameters(1, sub_select_previous=True)
-
-        # Test case 2: Previous module is unsupported type, should trigger error
-        layer2 = LinearGrowingModule(3, 2, device=global_device(), name="layer2")
-        layer2.previous_module = torch.nn.Linear(2, 3)  # Regular Linear layer
-        layer2.extended_input_layer = torch.nn.Linear(2, 2, device=global_device())
-        layer2.eigenvalues_extension = torch.tensor([1.0, 2.0], device=global_device())
-
-        with self.assertRaises(NotImplementedError) as context:
-            layer2.sub_select_optimal_added_parameters(1, sub_select_previous=True)
-        self.assertIn("not implemented yet", str(context.exception))
-
-    def test_compute_optimal_added_parameters_update_previous_errors(self):
-        """Test compute_optimal_added_parameters with different previous module types."""
-        # Set up a layer that will reach the update_previous section
-        layer = LinearGrowingModule(3, 2, device=global_device(), name="layer")
-
-        # Mock the _auxiliary_compute_alpha_omega method to skip tensor computation
-        def mock_auxiliary_compute(self, **kwargs):
-            # Return mock tensors that satisfy the method requirements
-            # From the assertions:
-            # - omega.shape == (self.out_features, k) where k is number of added neurons
-            # - alpha.shape[0] == omega.shape[1] == k
-            k = 1  # number of added neurons
-            out_features = layer.out_features  # 2
-            alpha = torch.randn(k, 3, device=global_device())  # (k, in_features)
-            omega = torch.randn(
-                out_features, k, device=global_device()
-            )  # (out_features, k)
-            eigenvalues = torch.randn(k, device=global_device())
-            return alpha, omega, eigenvalues
-
-        # Bind the mock method to the layer instance
-        layer._auxiliary_compute_alpha_omega = types.MethodType(
-            mock_auxiliary_compute, layer
-        )
-
-        # Test case 1: Previous module is LinearMergeGrowingModule
-        merge_module = LinearMergeGrowingModule(
-            in_features=3, device=global_device(), name="merge"
-        )
-        layer.previous_module = merge_module
-
-        with self.assertRaises(NotImplementedError):
-            layer.compute_optimal_added_parameters(update_previous=True)
-
-        # Test case 2: Previous module is unsupported type
-        class MockLinear(torch.nn.Linear):
-            def __init__(self, *args, **kwargs):
-                super().__init__(*args, **kwargs)
-                self.use_bias = True  # Add the missing attribute
-
-        layer.previous_module = MockLinear(
-            2, 3
-        )  # Mock Linear layer with use_bias attribute
-
-        with self.assertRaises(NotImplementedError) as context:
-            layer.compute_optimal_added_parameters(update_previous=True)
-        self.assertIn("not implemented yet", str(context.exception))
-
-    def test_force_pseudo_inverse_path_coverage(self):
-        """Test specific paths in compute_optimal_delta."""
-        # Create a scenario that will trigger different paths in compute_optimal_delta
-        merge_module = LinearMergeGrowingModule(
-            in_features=2, device=global_device(), name="merge"
-        )
-
-        # Create a previous module with bias
-        prev_module = LinearGrowingModule(
-            2, 2, use_bias=True, device=global_device(), name="prev"
-        )
-        merge_module.set_previous_modules([prev_module])
-
-        # Initialize computation
-        merge_module.init_computation()
-
-        # Forward pass to populate tensors
-        x = torch.randn(3, 2, device=global_device())
-        output = prev_module(x)
-        loss = torch.norm(output)
-        loss.backward()
-        merge_module.update_computation()
-
-        # Create tensor statistics that will trigger specific paths
-        # Use a singular matrix to force pseudo-inverse path
-        total_features = prev_module.in_features + 1  # +1 for bias
-        singular_tensor_s = torch.zeros(
-            total_features, total_features, device=global_device()
-        )
-        singular_tensor_s[0, 0] = 1.0  # Make it singular but not completely zero
-
-        tensor_m_data = torch.randn(
-            total_features, merge_module.in_features, device=global_device()
-        )
-
-        # Mock tensor statistics
-        mock_tensor_s = TensorStatistic(
-            (total_features, total_features), lambda: (singular_tensor_s, 1)
-        )
-        mock_tensor_m = TensorStatistic(
-            (total_features, merge_module.in_features), lambda: (tensor_m_data, 1)
-        )
-
-        # Properly set the internal tensor and samples
-        mock_tensor_s._tensor = singular_tensor_s
-        mock_tensor_s.samples = 1
-        mock_tensor_m._tensor = tensor_m_data
-        mock_tensor_m.samples = 1
-
-        object.__setattr__(merge_module, "previous_tensor_s", mock_tensor_s)
-        object.__setattr__(merge_module, "previous_tensor_m", mock_tensor_m)
-
-        # This should trigger the LinAlgError exception and force pseudo-inverse
-        deltas = merge_module.compute_optimal_delta(
-            return_deltas=True, force_pseudo_inverse=False
-        )
-
-        # Verify that deltas were computed using pseudo-inverse
-        self.assertIsInstance(deltas, list)
-        assert deltas is not None
-        self.assertEqual(len(deltas), 1)  # One previous module
-
-        # Check the delta shapes
-        delta_w, delta_b = deltas[0]
-        self.assertEqual(
-            delta_w.shape, (prev_module.out_features, prev_module.in_features)
-        )
-        self.assertIsNotNone(delta_b)  # Should have bias
-        self.assertEqual(delta_b.shape, (prev_module.out_features,))
-
-    @unittest_parametrize(({"bias": True}, {"bias": False}))
-    def test_compute_optimal_delta_update_true_bias_handling(self, bias):
-        """Test compute_optimal_delta with update=True for both bias cases
-
-        This test specifically targets the missing differential coverage for the
-        bias/no-bias handling paths in compute_optimal_delta method.
-        """
-        # Use the existing demo modules infrastructure
-        demo_layers = self.demo_modules[bias]
-        merge_module = demo_layers["add"]
-
-        # Initialize tensor statistics computation
-        merge_module.init_computation()
-
-        # Ensure modules are properly set up with data - multiple passes with gradients
-        for _ in range(3):
-            demo_layers["seq"].zero_grad()
-            output = demo_layers["seq"](self.input_x)
-            loss = torch.norm(output)
-            loss.backward()
-
-            # Update tensor statistics after forward/backward pass
-            merge_module.update_computation()
-
-        # Test with update=True to trigger the bias handling paths
-        merge_module.compute_optimal_delta(update=True)
-
-        # Verify optimal_delta_layer was created for the previous module
-        prev_module = demo_layers["prev"]
-        self.assertIsNotNone(prev_module.optimal_delta_layer)
-        assert prev_module.optimal_delta_layer is not None  # Type assertion for linter
-
-        # Check bias handling based on the module configuration
-        if bias:
-            # bias=True case
-            self.assertTrue(prev_module.optimal_delta_layer.bias is not None)
-            self.assertEqual(
-                prev_module.optimal_delta_layer.in_features, prev_module.in_features
-            )
-            self.assertEqual(
-                prev_module.optimal_delta_layer.out_features, prev_module.out_features
-            )
-        else:
-            # bias=False case
-            self.assertIsNone(prev_module.optimal_delta_layer.bias)
-            self.assertEqual(
-                prev_module.optimal_delta_layer.in_features, prev_module.in_features
-            )
-            self.assertEqual(
-                prev_module.optimal_delta_layer.out_features, prev_module.out_features
-            )
-
-    def test_compute_optimal_delta_update_false_no_layer_creation(self):
-        """Test compute_optimal_delta with update=False (should not create layers)"""
-        # Use bias=True demo modules
-        demo_layers = self.demo_modules[True]
-        merge_module = demo_layers["add"]
-        prev_module = demo_layers["prev"]
-
-        # Initialize computation and populate data
-        merge_module.init_computation()
-        for _ in range(2):
-            demo_layers["seq"].zero_grad()
-            output = demo_layers["seq"](self.input_x)
-            loss = torch.norm(output)
-            loss.backward()
-            merge_module.update_computation()
-
-        # Store initial state
-        initial_optimal_delta_layer = prev_module.optimal_delta_layer
-
-        # Test with update=False (should not trigger layer creation)
-        merge_module.compute_optimal_delta(update=False)
-
-        # Verify no new optimal_delta_layer was created
-        self.assertEqual(prev_module.optimal_delta_layer, initial_optimal_delta_layer)
-
-    def test_projected_v_goal_fix_differential_coverage(self):
-        """Test the fix from projected_desired_update() to projected_v_goal() in compute_n_update for differential coverage."""
-        # Create a chain of modules
-        layer1 = LinearGrowingModule(3, 4, device=global_device(), name="l1")
-        layer2 = LinearGrowingModule(4, 2, device=global_device(), name="l2")
-
-        # Connect them properly
-        layer1.next_module = layer2
-        layer2.previous_module = layer1
-
-        # Initialize computations
-        layer2.init_computation()
-
-        # Forward pass with multiple samples
-        x = torch.randn(5, 3, device=global_device())
-        out1 = layer1(x)
-        out2 = layer2(out1)
-
-        # Backward pass
-        loss = torch.norm(out2)
-        loss.backward()
-
-        # Update computations
-        layer2.update_computation()
-
-        # Compute optimal deltas (needed for projected_v_goal)
-        layer2.compute_optimal_delta()
-
-        # Test the fixed compute_n_update method
-        n_update1, n_samples1 = layer1.compute_n_update()
-
-        self.assertIsInstance(n_update1, torch.Tensor)
-        self.assertEqual(n_samples1, 5)
-
-    def test_tensor_scalar(self):
-        """Test the tensor scalar fix from torch.tensor([1e-5]) to torch.tensor(1e-5)."""
-        # Multiple configurations to ensure the fix is covered
-        configs = [(2, 3), (1, 1), (4, 2)]
-
-        for in_feat, out_feat in configs:
-            with self.subTest(in_features=in_feat, out_features=out_feat):
-                layer = LinearGrowingModule(in_feat, out_feat, device=global_device())
-
-                # Create a merge module as previous
-                merge = LinearMergeGrowingModule(
-                    in_features=out_feat, device=global_device()
-                )
-                layer.previous_module = merge
-
-                # Test activation_gradient property (this triggers the tensor scalar fix)
-                try:
-                    grad = layer.activation_gradient
-                    if grad is not None:
-                        self.assertIsInstance(grad, torch.Tensor)
-                except Exception:
-                    # Coverage achieved even if it fails
-                    pass
-
-    def test_add_parameters_documentation_fixes_differential_coverage(self):
-        """Test add_parameters method with the documentation and implementation fixes for differential coverage."""
-        layer = LinearGrowingModule(3, 2, device=global_device())
-
-        # Test input feature addition (changed documentation and assertions)
-        layer.add_parameters(
-            matrix_extension=torch.randn(
-                2, 2, device=global_device()
-            ),  # (out_features, added_in_features)
-            bias_extension=None,
-            added_in_features=2,
-            added_out_features=0,
-        )
-        # Verify the addition worked
-        self.assertEqual(layer.weight.shape[1], 5)  # 3 + 2
-
-        # Test output feature addition (changed documentation and assertions)
-        layer2 = LinearGrowingModule(3, 2, device=global_device())
-        layer2.add_parameters(
-            matrix_extension=torch.randn(
-                1, 3, device=global_device()
-            ),  # (added_out_features, in_features)
-            bias_extension=torch.randn(
-                1, device=global_device()
-            ),  # (added_out_features,)
-            added_in_features=0,
-            added_out_features=1,
-        )
-        # Verify the addition worked
-        self.assertEqual(layer2.weight.shape[0], 3)  # 2 + 1
-
-    def test_edge_case_minimal_dimensions(self):
-        """Test LinearGrowingModule with minimal dimensions for comprehensive edge case coverage."""
-        # Test with very small dimensions
-        layer = LinearGrowingModule(1, 1, device=global_device(), name="tiny")
-
-        # Test init and reset cycle
-        layer.init_computation()
-        self.assertTrue(layer.store_input)
-
-        # Test forward with minimal input
-        x = torch.randn(2, 1, device=global_device())
-        layer.store_input = True
-        output = layer(x)
-        self.assertEqual(output.shape, (2, 1))
-
-        # Test update computation
-        loss = torch.norm(output)
-        loss.backward()
-        layer.update_computation()
-
-        # Verify tensor statistics were created
-        self.assertIsNotNone(layer.tensor_s)
-        self.assertIsNotNone(layer.tensor_m)
-        self.assertGreater(layer.tensor_s.samples, 0)
-        self.assertGreater(layer.tensor_m.samples, 0)
-
-        # Test reset
-        layer.reset_computation()
-        self.assertFalse(layer.store_input)
-
-    def test_all_branch_conditions_comprehensive(self):
-        """Force execution of all conditional branches in linear growing module methods."""
-        # Test the update_computation method with all possible conditions
-        merge_module = LinearMergeGrowingModule(in_features=2, device=global_device())
-
-        # Test 1: No previous modules (should handle None gracefully)
-        merge_module.init_computation()
-        merge_module.update_computation()  # Should not crash
-
-        # Test 2: With previous modules for comprehensive coverage
-        prev = LinearGrowingModule(1, 2, device=global_device())
-        merge_module.set_previous_modules([prev])
-
-        prev.init_computation()
-        merge_module.init_computation()
-
-        # Generate comprehensive statistics
-        x = torch.randn(3, 1, device=global_device())
-        prev.store_input = True
-        prev_out = prev(x)
-        merge_out = merge_module(prev_out)
-
-        loss = torch.norm(merge_out)
-        loss.backward()
-
-        prev.update_computation()
-        merge_module.update_computation()
-
-        # Verify comprehensive test completed
-        self.assertTrue(True)  # If we get here, all lines were executed successfully
-
-    def test_tensor_scalar_fix_all_cases(self):
-        """Test all cases of the tensor scalar fix."""
-        # Multiple configurations to ensure the fix is covered
-        configs = [
-            (2, 3),
-            (1, 1),
-            (5, 2),
-        ]
-
-        for in_feat, out_feat in configs:
-            with self.subTest(in_features=in_feat, out_features=out_feat):
-                layer = LinearGrowingModule(in_feat, out_feat, device=global_device())
-
-                # Create a merge module as previous
-                merge = LinearMergeGrowingModule(
-                    in_features=out_feat, device=global_device()
-                )
-                layer.previous_module = merge
-
-                # Test activation_gradient property
-                try:
-                    grad = layer.activation_gradient
-                    if grad is not None:
-                        self.assertIsInstance(grad, torch.Tensor)
-                except Exception:
-                    # Coverage achieved even if it fails
-                    pass
-
-    def test_comprehensive_method_modifications(self):
-        """Test all modified methods comprehensively."""
-        layer = LinearGrowingModule(4, 3, device=global_device(), name="comprehensive")
-
-        # Test modified init_computation
-        layer.init_computation()
-        self.assertTrue(layer.store_input)
-
-        # Test modified reset_computation
-        layer.reset_computation()
-        self.assertFalse(layer.store_input)
-
-        # Test add_parameters with all documented fixes
-        original_weight_shape = layer.weight.shape
-
-        # Test input feature addition
-        try:
-            layer.add_parameters(
-                matrix_extension=torch.randn(3, 2, device=global_device()),
-                bias_extension=None,
-                added_in_features=2,
-                added_out_features=0,
-            )
-            self.assertEqual(layer.weight.shape[1], original_weight_shape[1] + 2)
-        except Exception:
-            pass
-
-        # Reset for output feature test
-        layer = LinearGrowingModule(4, 3, device=global_device())
-
-        # Test output feature addition
-        try:
-            layer.add_parameters(
-                matrix_extension=torch.randn(2, 4, device=global_device()),
-                bias_extension=torch.randn(2, device=global_device()),
-                added_in_features=0,
-                added_out_features=2,
-            )
-            self.assertEqual(layer.weight.shape[0], 3 + 2)
-        except Exception:
-            pass
-
-    def test_linear_growing_module_init_computation_changes(self):
-        """Test the modified init_computation method in LinearGrowingModule."""
-        layer = LinearGrowingModule(3, 2, device=global_device(), name="test_layer")
-
-        layer.init_computation()
-
-        # Verify the initialization worked
-        self.assertTrue(layer.store_input)
-        self.assertTrue(hasattr(layer, "tensor_s"))
-        self.assertTrue(hasattr(layer, "tensor_m"))
-
-    def test_linear_growing_module_reset_computation_changes(self):
-        """Test the modified reset_computation method."""
-        layer = LinearGrowingModule(3, 2, device=global_device(), name="test_layer")
-
-        # Initialize first
-        layer.init_computation()
-
-        # Then reset (this method was modified)
-        layer.reset_computation()
-
-        # Verify reset worked
-        self.assertFalse(layer.store_input)
-        # Note: store_activity attribute doesn't exist in LinearGrowingModule
-
 
 class TestLinearGrowingModuleEdgeCases(TorchTestCase):
     def setUp(self):
